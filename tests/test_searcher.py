--- conflicted
+++ resolved
@@ -7,17 +7,12 @@
 from sporkfish.evaluator import Evaluator
 from sporkfish.searcher import Searcher, SearcherConfig
 
-<<<<<<< HEAD
-def searcher_with_fen(
+
+def _searcher_with_fen(
     fen: str,
-    max_depth=5,
+    max_depth: int = 3,
     enable_null_move_pruning=True,
     enable_transposition_table=False,
-=======
-
-def _searcher_with_fen(
-    fen: str, max_depth: int = 5, enable_transposition_table: bool = False
->>>>>>> 77fc7775
 ):
     board = chess.Board()
     e = Evaluator()
@@ -34,7 +29,6 @@
     return score, move
 
 
-<<<<<<< HEAD
 def run_perft(
     fen: str,
     max_depth: int,
@@ -43,7 +37,52 @@
 ):
     import cProfile
     import pstats
-=======
+
+    profiler = cProfile.Profile()
+
+    profiler.enable()
+
+    _searcher_with_fen(
+        fen, max_depth, enable_null_move_pruning, enable_transposition_table
+    )
+
+    profiler.disable()
+
+    stats = pstats.Stats(profiler)
+
+    stats.strip_dirs().sort_stats("tottime").print_stats(10)
+
+
+# Performance test without transposition table and without null-move pruning
+def test_perf():
+    run_perft(
+        fen="r1r3k1/1ppp1ppp/p7/8/1P1nPPn1/3B1RP1/P1PP3q/R1BQ2K1 w - - 2 18",
+        max_depth=6,
+        enable_null_move_pruning=False,
+        enable_transposition_table=False,
+    )
+
+
+# Performance test without transposition table and with null-move pruning
+def test_null_move_pruning_perf():
+    run_perft(
+        fen="r1r3k1/1ppp1ppp/p7/8/1P1nPPn1/3B1RP1/P1PP3q/R1BQ2K1 w - - 2 18",
+        max_depth=6,
+        enable_null_move_pruning=True,
+        enable_transposition_table=False,
+    )
+
+
+# Performance test with transposition table
+def test_transposition_table_perf():
+    run_perft(
+        fen="r1r3k1/1ppp1ppp/p7/8/1P1nPPn1/3B1RP1/P1PP3q/R1BQ2K1 w - - 2 18",
+        max_depth=6,
+        enable_null_move_pruning=False,
+        enable_transposition_table=True,
+    )
+
+
 @pytest.mark.parametrize(
     ("fen_string"),
     [
@@ -59,7 +98,6 @@
         Tests if no exceptions are thrown and no null moves made
         """
         _searcher_with_fen(fen_string)
->>>>>>> 77fc7775
 
 
 @pytest.mark.parametrize(
@@ -75,17 +113,11 @@
     python3 -m pytest tests/test_searcher.py::TestPerformance -sv --runslow
     """
 
-<<<<<<< HEAD
-    searcher_with_fen(
-        fen, max_depth, enable_null_move_pruning, enable_transposition_table
-    )
-=======
     def _run_perf_analytics(
         self, fen: str, max_depth: int, enable_transposition_table: bool
     ) -> None:
         import cProfile
         import pstats
->>>>>>> 77fc7775
 
         profiler = cProfile.Profile()
         profiler.enable()
@@ -113,17 +145,6 @@
             enable_transposition_table=True,
         )
 
-<<<<<<< HEAD
-# Performance test without transposition table and without null-move pruning
-def test_perf():
-    run_perft(
-        fen="r1r3k1/1ppp1ppp/p7/8/1P1nPPn1/3B1RP1/P1PP3q/R1BQ2K1 w - - 2 18",
-        max_depth=6,
-        enable_null_move_pruning=False,
-        enable_transposition_table=False,
-    )
-=======
->>>>>>> 77fc7775
 
 @pytest.mark.parametrize(
     ("fen_string"),
@@ -148,16 +169,6 @@
         board = init_board(fen_string)
         s = _init_searcher
 
-<<<<<<< HEAD
-# Performance test without transposition table and with null-move pruning
-def test_null_move_pruning_perf():
-    run_perft(
-        fen="r1r3k1/1ppp1ppp/p7/8/1P1nPPn1/3B1RP1/P1PP3q/R1BQ2K1 w - - 2 18",
-        max_depth=6,
-        enable_null_move_pruning=True,
-        enable_transposition_table=False,
-    )
-=======
         alpha, beta = 1.1, 2.3
         result = s._quiescence(board, 0, alpha, beta)
         assert result == score_fen(fen_string)
@@ -336,7 +347,6 @@
         for i, move in enumerate(all_moves):
             score = s._mvv_lva_heuristic(board, move)
             assert score == move_scores[i]
->>>>>>> 77fc7775
 
     def test_sorting_legal_moves(
         self, _init_searcher: Searcher, fen_string: str, move_scores: list[int]
@@ -347,16 +357,6 @@
         board = init_board(fen_string)
         s = _init_searcher
 
-<<<<<<< HEAD
-# Performance test with transposition table
-def test_transposition_table_perf():
-    run_perft(
-        fen="r1r3k1/1ppp1ppp/p7/8/1P1nPPn1/3B1RP1/P1PP3q/R1BQ2K1 w - - 2 18",
-        max_depth=6,
-        enable_null_move_pruning=False,
-        enable_transposition_table=True,
-    )
-=======
         legal_moves = sorted(
             board.legal_moves,
             key=lambda move: (s._mvv_lva_heuristic(board, move),),
@@ -365,5 +365,4 @@
         num_moves = len(move_scores)
         for i, move in enumerate(legal_moves):
             score = s._mvv_lva_heuristic(board, move)
-            assert score == move_scores[num_moves - i - 1]
->>>>>>> 77fc7775
+            assert score == move_scores[num_moves - i - 1]