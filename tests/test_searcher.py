from typing import Any

import chess
import pytest
from init_board_helper import board_setup, init_board, score_fen

from sporkfish.evaluator import Evaluator
from sporkfish.searcher import Searcher, SearcherConfig


def _searcher_with_fen(
<<<<<<< HEAD
    fen: str, max_depth: int = 3, enable_transposition_table: bool = False
=======
    fen: str,
    max_depth: int = 3,
    enable_null_move_pruning=False,
    enable_transposition_table=False,
>>>>>>> 782c8073
):
    board = chess.Board()
    e = Evaluator()
    s = Searcher(
        e,
        SearcherConfig(
            max_depth,
            enable_null_move_pruning=enable_null_move_pruning,
            enable_transposition_table=enable_transposition_table,
        ),
    )
    board.set_fen(fen)
    score, move = s.search(board)
    return score, move


@pytest.mark.parametrize(
    ("fen_string"),
    [
        (board_setup["white"]["mid"]),
        (board_setup["white"]["two_kings"]),
        (board_setup["black"]["end"]),
    ],
)
class TestValidMove:
    # This is a fairly slow test
    def test_valid_moves(self, fen_string: str):
        """
        Tests if no exceptions are thrown and no null moves made
        """
        _searcher_with_fen(fen_string)


@pytest.mark.parametrize(
    ("fen_string", "max_depth"),
    [
        ("r1r3k1/1ppp1ppp/p7/8/1P1nPPn1/3B1RP1/P1PP3q/R1BQ2K1 w - - 2 18", 6),
    ],
)
class TestPerformance:
    """
    Tests only for performance analysis - skipped by marked as slow
    To run perf tests:
    python3 -m pytest tests/test_searcher.py::TestPerformance -sv --runslow
    """

    def _run_perf_analytics(
        self,
        fen: str,
        max_depth: int,
        enable_null_move_pruning: bool = False,
        enable_transposition_table: bool = False,
    ) -> None:
        import cProfile
        import pstats

        profiler = cProfile.Profile()
        profiler.enable()
        _searcher_with_fen(
            fen, max_depth, enable_null_move_pruning, enable_transposition_table
        )
        profiler.disable()
        stats = pstats.Stats(profiler)

        stats.strip_dirs().sort_stats("tottime").print_stats(10)

    @pytest.mark.slow
    def test_perf_base(self, fen_string: str, max_depth: int) -> None:
        """Performance test base"""
        self._run_perf_analytics(
            fen=fen_string,
            max_depth=max_depth,
        )

    @pytest.mark.slow
    def test_perf_transposition_table(self, fen_string: str, max_depth: int) -> None:
        """Performance test with transposition table"""
        self._run_perf_analytics(
            fen=fen_string,
            max_depth=max_depth,
            enable_transposition_table=True,
        )

    @pytest.mark.slow
    def test_perf_null_move_pruning(self, fen_string: str, max_depth: int) -> None:
        """Performance test with null move pruning"""
        self._run_perf_analytics(
            fen=fen_string,
            max_depth=max_depth,
            enable_null_move_pruning=True,
        )


@pytest.mark.parametrize(
    ("fen_string", "max_depth"),
    [
        (board_setup["white"]["open"], 3),
        (board_setup["white"]["mid"], 3),
        (board_setup["white"]["end"], 3),
        (board_setup["white"]["two_kings"], 3),
        (board_setup["black"]["open"], 3),
        (board_setup["black"]["mid"], 3),
        (board_setup["black"]["end"], 3),
        # (board_setup["black"]["two_kings"], 3) TODO: (kchiu) Issue #63
    ],
)
class TestConsistency:
    """Tests consistency across configs"""

    def _run_consistency_test(
        self,
        fen: str,
        max_depth: int,
        enable_null_move_pruning: bool = False,
        enable_transposition_table: bool = False,
    ):
        score, move = _searcher_with_fen(fen, max_depth)
        score_2, move_2 = _searcher_with_fen(
            fen,
            max_depth,
            enable_null_move_pruning=enable_null_move_pruning,
            enable_transposition_table=enable_transposition_table,
        )
        assert score == score_2
        assert move == move_2

    def test_transposition_table_consistency(self, fen_string: str, max_depth: int):
        "Tests base searcher and transposition table on return the same score and bestmove"
        self._run_consistency_test(
            fen=fen_string, max_depth=max_depth, enable_transposition_table=True
        )

    def test_null_move_pruning_consistency(self, fen_string: str, max_depth: int):
        "Tests base searcher and null move pruning on return the same score and bestmove"
        self._run_consistency_test(
            fen=fen_string, max_depth=max_depth, enable_null_move_pruning=True
        )


@pytest.mark.parametrize(
    ("fen_string"),
    [
        (board_setup["white"]["open"]),
        (board_setup["white"]["mid"]),
        (board_setup["white"]["end"]),
        (board_setup["white"]["two_kings"]),
        (board_setup["black"]["open"]),
        (board_setup["black"]["mid"]),
        (board_setup["black"]["end"]),
        (board_setup["black"]["two_kings"]),
    ],
)
class TestQuiescence:
    def test_quiescence_depth_0(
        self, _init_searcher: Searcher, fen_string: str
    ) -> None:
        """
        Test for quiescence base case (depth 0)
        """
        board = init_board(fen_string)
        s = _init_searcher

        alpha, beta = 1.1, 2.3
        result = s._quiescence(board, 0, alpha, beta)
        assert result == score_fen(fen_string)

    def test_quiescence_depth_2_beta(
        self, _init_searcher: Searcher, fen_string: str
    ) -> None:
        """
        Test quiescence returns beta
        if beta is sufficiently negative
        """
        board = init_board(fen_string)
        s = _init_searcher
        alpha, beta = 0, -1e8
        result = s._quiescence(board, 2, alpha, beta)
        assert result == beta

    def test_quiescence_depth_1_alpha(
        self, _init_searcher: Searcher, fen_string: str
    ) -> None:
        """
        Test quiescence behaviour with depth 1
        when both alpha and beta are sufficiently large
        """
        board = init_board(fen_string)
        s = _init_searcher
        alpha, beta = 1e8, 1e9
        result = s._quiescence(board, 1, alpha, beta)

        legal_moves = sorted(
            (move for move in board.legal_moves if board.is_capture(move)),
            key=lambda move: (s._mvv_lva_heuristic(board, move),),
            reverse=True,
        )
        e = Evaluator()
        for move in legal_moves:
            board.push(move)
            score = -e.evaluate(board)
            board.pop()

            if score > alpha:
                alpha = score

        assert result == alpha

    def test_quiescence_depth_2(
        self, _init_searcher: Searcher, fen_string: str
    ) -> None:
        """
        Test quiescence behaviour with depth 2
        with both low alpha and high beta
        """
        board = init_board(fen_string)
        s = _init_searcher
        alpha, beta = -1e8, 1e9
        result = s._quiescence(board, 2, alpha, beta)

        e = Evaluator()
        stand_pat = e.evaluate(board)
        if alpha < stand_pat:
            alpha = stand_pat

        legal_moves = sorted(
            (move for move in board.legal_moves if board.is_capture(move)),
            key=lambda move: (s._mvv_lva_heuristic(board, move),),
            reverse=True,
        )
        for move in legal_moves:
            board.push(move)
            score = -s._quiescence(board, 1, -beta, -alpha)
            board.pop()

            if score >= beta:
                alpha = beta
                break

            if score > alpha:
                alpha = score

        assert result == alpha


@pytest.fixture
def _init_searcher(max_depth: int = 4) -> Searcher:
    """Initialise searcher"""
    e = Evaluator()
    return Searcher(e, SearcherConfig(max_depth))


@pytest.mark.parametrize(
    ("fen_string", "param"),
    [
        (board_setup["white"]["open"], [20, 0]),
        (board_setup["white"]["mid"], [20, 0]),
        (board_setup["white"]["end"], [20, 0]),
        (board_setup["white"]["two_kings"], [20, 0]),
        (board_setup["black"]["open"], [20, 0]),
        (board_setup["black"]["mid"], [20, 0]),
        (board_setup["black"]["end"], [20, 0]),
        (board_setup["black"]["two_kings"], [20, 0]),
        (board_setup["white"]["open"], [0, -90]),
        (board_setup["white"]["mid"], [0, -90]),
        (board_setup["white"]["end"], [0, -90]),
        (board_setup["white"]["two_kings"], [0, -90]),
        (board_setup["black"]["open"], [0, -90]),
        (board_setup["black"]["mid"], [0, -90]),
        (board_setup["black"]["end"], [0, -90]),
        # (board_setup["black"]["two_kings"], [0, -90]) # Discussed with Jeremy to temp disable this,
    ],
)
class TestNegamax:
    def test_negamax_depth_0(
        self, _init_searcher: Searcher, fen_string: str, param: list[float, float]
    ) -> None:
        """
        Testing negamax base case (depth 0)
        Checks that negamax devolve to quiescence search
        """
        board = init_board(fen_string)
        s = _init_searcher

        alpha, beta = param[0], param[1]
        result = s._negamax(board, 0, alpha, beta)
        assert result == s._quiescence(board, 4, alpha, beta)

    def test_negamax_depth_1(
        self, _init_searcher: Searcher, fen_string: str, param: list[float, float]
    ) -> None:
        """
        Testing negamax depth 1
        """
        board = init_board(fen_string)
        s = _init_searcher

        alpha, beta = param[0], param[1]
        result = s._negamax(board, 1, alpha, beta)

        legal_moves = sorted(
            board.legal_moves,
            key=lambda move: (s._mvv_lva_heuristic(board, move),),
            reverse=True,
        )

        value = -float("inf")

        for move in legal_moves:
            board.push(move)
            child_value = -s._quiescence(board, 4, -beta, -alpha)
            board.pop()

            value = max(value, child_value)

            alpha = max(alpha, value)

        assert result == value


@pytest.mark.parametrize(
    ("fen_string", "move_scores"),
    [
        ("k7/8/8/8/8/8/7K/6qR w - - 1 34", [0, 50, 52]),
    ],
)
class TestMvvLvvHeuristic:
    def test_mvv_lva_heuristic_end_game(
        self, _init_searcher: Searcher, fen_string: str, move_scores: list[int]
    ) -> None:
        """
        Test mvv lva heuistic on an end game board
        """
        board = init_board(fen_string)
        s = _init_searcher

        all_moves = board.legal_moves
        num_moves = len(move_scores)
        assert len(list(all_moves)) == num_moves

        for i, move in enumerate(all_moves):
            score = s._mvv_lva_heuristic(board, move)
            assert score == move_scores[i]

    def test_sorting_legal_moves(
        self, _init_searcher: Searcher, fen_string: str, move_scores: list[int]
    ) -> None:
        """
        Test sorting of legal moves by mvv_lva_heuristic
        """
        board = init_board(fen_string)
        s = _init_searcher

        legal_moves = sorted(
            board.legal_moves,
            key=lambda move: (s._mvv_lva_heuristic(board, move),),
            reverse=True,
        )
        num_moves = len(move_scores)
        for i, move in enumerate(legal_moves):
            score = s._mvv_lva_heuristic(board, move)
            assert score == move_scores[num_moves - i - 1]<|MERGE_RESOLUTION|>--- conflicted
+++ resolved
@@ -9,14 +9,10 @@
 
 
 def _searcher_with_fen(
-<<<<<<< HEAD
-    fen: str, max_depth: int = 3, enable_transposition_table: bool = False
-=======
     fen: str,
     max_depth: int = 3,
     enable_null_move_pruning=False,
     enable_transposition_table=False,
->>>>>>> 782c8073
 ):
     board = chess.Board()
     e = Evaluator()
