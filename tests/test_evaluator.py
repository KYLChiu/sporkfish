--- conflicted
+++ resolved
@@ -30,41 +30,52 @@
 
 class TestEvaluator:
     def _eval_kings_pos(self) -> list[float, float]:
-        white_mg_score = evaluator.MG_KING[44] + evaluator.MG_PIECE_VALUES[KING]
-        white_eg_score = evaluator.EG_KING[44] + evaluator.EG_PIECE_VALUES[KING]
-        black_mg_score = evaluator.MG_KING[26 ^ 56] + evaluator.MG_PIECE_VALUES[KING]
-        black_eg_score = evaluator.EG_KING[26 ^ 56] + evaluator.EG_PIECE_VALUES[KING]
+        white_mg_score = (
+            evaluator.MG_KING[44]
+            + evaluator.MG_PIECE_VALUES[evaluator._piece_type_index(KING)]
+        )
+        white_eg_score = (
+            evaluator.EG_KING[44]
+            + evaluator.EG_PIECE_VALUES[evaluator._piece_type_index(KING)]
+        )
+        black_mg_score = (
+            evaluator.MG_KING[26 ^ 56]
+            + evaluator.MG_PIECE_VALUES[evaluator._piece_type_index(KING)]
+        )
+        black_eg_score = (
+            evaluator.EG_KING[26 ^ 56]
+            + evaluator.EG_PIECE_VALUES[evaluator._piece_type_index(KING)]
+        )
 
-<<<<<<< HEAD
-=======
-        white_mg_score = ev.MG_KING[44] + ev.MG_PIECE_VALUES[KING]
-        white_eg_score = ev.EG_KING[44] + ev.EG_PIECE_VALUES[KING]
-        black_mg_score = ev.MG_KING[26 ^ 56] + ev.MG_PIECE_VALUES[KING]
-        black_eg_score = ev.EG_KING[26 ^ 56] + ev.EG_PIECE_VALUES[KING]
-
->>>>>>> 782c8073
         mg_score = white_mg_score - black_mg_score
         eg_score = white_eg_score - black_eg_score
         return [mg_score, eg_score]
 
     def _eval_kings_pawn_pos(self) -> list[float, float]:
-<<<<<<< HEAD
-        white_mg_score = evaluator.MG_KING[44] + evaluator.MG_PIECE_VALUES[KING]
-        white_eg_score = evaluator.EG_KING[44] + evaluator.EG_PIECE_VALUES[KING]
-        black_mg_score = evaluator.MG_KING[34 ^ 56] + evaluator.MG_PIECE_VALUES[KING]
-        black_eg_score = evaluator.EG_KING[34 ^ 56] + evaluator.EG_PIECE_VALUES[KING]
-        black_mg_score += evaluator.MG_PAWN[26 ^ 56] + evaluator.MG_PIECE_VALUES[PAWN]
-        black_eg_score += evaluator.EG_PAWN[26 ^ 56] + evaluator.EG_PIECE_VALUES[PAWN]
-=======
-        ev = evaluator.Evaluator()
-
-        white_mg_score = ev.MG_KING[44] + ev.MG_PIECE_VALUES[KING]
-        white_eg_score = ev.EG_KING[44] + ev.EG_PIECE_VALUES[KING]
-        black_mg_score = ev.MG_KING[34 ^ 56] + ev.MG_PIECE_VALUES[KING]
-        black_eg_score = ev.EG_KING[34 ^ 56] + ev.EG_PIECE_VALUES[KING]
-        black_mg_score += ev.MG_PAWN[26 ^ 56] + ev.MG_PIECE_VALUES[PAWN]
-        black_eg_score += ev.EG_PAWN[26 ^ 56] + ev.EG_PIECE_VALUES[PAWN]
->>>>>>> 782c8073
+        white_mg_score = (
+            evaluator.MG_KING[44]
+            + evaluator.MG_PIECE_VALUES[evaluator._piece_type_index(KING)]
+        )
+        white_eg_score = (
+            evaluator.EG_KING[44]
+            + evaluator.EG_PIECE_VALUES[evaluator._piece_type_index(KING)]
+        )
+        black_mg_score = (
+            evaluator.MG_KING[34 ^ 56]
+            + evaluator.MG_PIECE_VALUES[evaluator._piece_type_index(KING)]
+        )
+        black_eg_score = (
+            evaluator.EG_KING[34 ^ 56]
+            + evaluator.EG_PIECE_VALUES[evaluator._piece_type_index(KING)]
+        )
+        black_mg_score += (
+            evaluator.MG_PAWN[26 ^ 56]
+            + evaluator.MG_PIECE_VALUES[evaluator._piece_type_index(PAWN)]
+        )
+        black_eg_score += (
+            evaluator.EG_PAWN[26 ^ 56]
+            + evaluator.EG_PIECE_VALUES[evaluator._piece_type_index(PAWN)]
+        )
 
         mg_score = white_mg_score - black_mg_score
         eg_score = white_eg_score - black_eg_score
