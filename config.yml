--- conflicted
+++ resolved
@@ -6,11 +6,7 @@
 
 SearcherConfig:
   max_depth: 6 # maximum depth for negamax search
-<<<<<<< HEAD
-  search_mode: PVS # mode of search, choice of: SINGLE_PROCESS, LAZY_SMP, PVS
-=======
-  search_mode: NEGAMAX_SINGLE_PROCESS # mode of search, choice of: NEGAMAX_SINGLE_PROCESS, NEGAMAX_LAZY_SMP
->>>>>>> ad128987
+  search_mode: PVS_SINGLE_PROCESS # mode of search, choice of: NEGAMAX_SINGLE_PROCESS, NEGAMAX)LAZY_SMP, PVS_SINGLE_PROCESS
   enable_null_move_pruning: True # flag to enable null move pruning, i.e. checking for a beta-cutoff by passing our turn
   enable_futility_pruning: False # flag to enable futility_pruning, i.e. prune quiet moves that do not raise alpha in negamax search.
   enable_delta_pruning: True # flag to enable delta pruning, i.e. prune capturing moves that do not raise alpha in quiescence search.
