import chess
from typing import Tuple, Optional
from pathos.multiprocessing import ProcessPool
from multiprocessing import Manager
import stopit
import os
import logging
import time
import copy
import yaml

from .configurable import Configurable
from .evaluator import Evaluator
from .statistics import Statistics
from .transposition_table import TranspositionTable
from .zobrist_hasher import ZobristHasher
from enum import Enum


class SearchMode(Enum):
    SINGLE_PROCESS = "SINGLE_PROCESS"
    LAZY_SMP = "LAZY_SMP"


# _manager = Manager()
# We explicitly do not lock these and let race conditions happen
# Locks are too slow, need to consider atomic maps / values later
# This might cause underestimation of statistics.
# _dict = _manager.dict()
# _stats = _manager.Value("i", 0)

_dict: dict = dict()
_stats = 0


class SearcherConfig(Configurable):
    """Configuration class for the searcher.

    :param max_depth: Maximum depth for the search (default: 5).
    :type max_depth: int
    :param mode: Search mode (default: SearchMode.SINGLE_PROCESS).
    :type mode: SearchMode
    :param enable_transposition_table: Enable transposition table (default: True).
    :type enable_transposition_table: bool
    """

    def __init__(
        self,
        max_depth: int = 5,
        mode: SearchMode = SearchMode.SINGLE_PROCESS,
<<<<<<< HEAD
        enable_transposition_table: bool = True,
        enable_null_move_pruning: bool = True,
=======
        enable_transposition_table: bool = False,
>>>>>>> 4d735b17
    ) -> None:
        self.max_depth = max_depth
        # TODO: register the constructor function in yaml loader instead.
        self.mode = mode if isinstance(mode, SearchMode) else SearchMode(mode)
        self.enable_transposition_table = enable_transposition_table
        self.enable_null_move_pruning = enable_null_move_pruning


class Searcher:
    """
    Dynamic best move searching class.
    """

    def __init__(
        self, evaluator: Evaluator, config: SearcherConfig = SearcherConfig()
    ) -> None:
        """
        Initialize the Searcher instance with mutable statistics.

        :param evaluator: The chess board evaluator.
        :type evaluator: evaluator.Evaluator
        :param max_depth: The maximum search depth for the minimax algorithm.
                         Def.ault is 5.
        :type max_depth: int
        :param config: Config to use for searching.
        :type mode: SearcherConfig
        :return: None
        """

        self._evaluator = evaluator
        self._config = config

        self._statistics = Statistics(_stats)

        if self._config.enable_transposition_table:
            self._zobrist_hash = ZobristHasher()
            self._transposition_table = TranspositionTable(_dict)
            logging.info("Enabled transposition table in search.")
        else:
            logging.info("Disabled transposition table in search.")

        if self._config.mode == SearchMode.LAZY_SMP:
            self._num_processes = os.cpu_count()
            self._pool = ProcessPool(nodes=self._num_processes)

    @property
    def evaluator(self) -> Evaluator:
        return self._evaluator

    def _mvv_lva_heuristic(self, board: chess.Board, move: chess.Move) -> int:
        """
        Calculate the Most Valuable Victim - Least Valuable Aggressor heuristic value for a capturing move based on the value of the captured piece.

        Parameters:
            board (chess.Board): The chess board.
            move (chess.Move): The capturing move.

        Returns:
            int: The heuristic value of the capturing move based on the value of the captured piece.
        """
        # Columns: attacker P, N, B, R, Q, K
        MVV_LVA = [
            [15, 14, 13, 12, 11, 10],  # victim P
            [25, 24, 23, 22, 21, 10],  # victim N
            [35, 34, 33, 32, 31, 30],  # victim B
            [45, 44, 43, 42, 41, 40],  # victim R
            [55, 54, 53, 52, 51, 50],  # victim Q
            [0, 0, 0, 0, 0, 0],  # victim K
        ]

        captured_piece = board.piece_at(move.to_square)
        moving_piece = board.piece_at(move.from_square)

        if (
            captured_piece is not None
            and moving_piece is not None
            and board.is_capture(move)
        ):
            return MVV_LVA[captured_piece.piece_type - 1][moving_piece.piece_type - 1]
        else:
            return 0

    def _quiescence(
        self, board: chess.Board, depth: int, alpha: float, beta: float
    ) -> float:
        """
        Quiescence search to help the horizon effect (improving checking of tactical possibilities).

        Parameters:
            board (chess.Board): The chess board.
            alpha (float): The lower bound of the search window.
            beta (float): The upper bound of the search window.
            depth (int): max recursion limit

        Returns:
            int: The evaluated score after quiescence search.
        """

        self._statistics.increment()

        stand_pat = self._evaluator.evaluate(board)
        if depth == 0:
            return stand_pat

        if stand_pat >= beta:
            return beta
        if alpha < stand_pat:
            alpha = stand_pat

        legal_moves = sorted(
            (move for move in board.legal_moves if board.is_capture(move)),
            key=lambda move: (self._mvv_lva_heuristic(board, move),),
            reverse=True,
        )

        for move in legal_moves:
            board.push(move)
            score = -self._quiescence(board, depth - 1, -beta, -alpha)
            board.pop()

            if score >= beta:
                return beta

            if score > alpha:
                alpha = score

        return alpha

    def _negamax(
        self,
        board: chess.Board,
        depth: int,
        alpha: float,
        beta: float,
    ) -> float:
        """
        Negamax implementation alpha-beta pruning. For non-root nodes.

        Args:
            board: The current state of the chess board.
            depth: The remaining depth to search.
            alpha: The alpha value for alpha-beta pruning.
            beta: The beta value for alpha-beta pruning.

        Returns:
            The evaluation score of the current board position.

        Note:
            This method uses alpha-beta pruning for efficiency and includes
            move ordering using MVV-LVA.

        """
        value = -float("inf")

        # Probe the transposition table for an existing entry
        if self._config.enable_transposition_table:
            hash_value = self._zobrist_hash.hash(board)
            tt_entry = self._transposition_table.probe(hash_value, depth)
            if tt_entry:
                return tt_entry["score"]  # type: ignore

        self._statistics.increment()

        # Base case: devolve to quiescence search
        # We currently only expect max 4 captures to reach a quiet position
        # This is not ideal, but otherwise the search becomes incredibly slow
        if depth == 0:
            return self._quiescence(board, 4, alpha, beta)




        # Null move pruning
        if self._config.enable_null_move_pruning:
            in_check = board.is_check()
            if depth >= 3 and not in_check:
                null_move_depth = depth - 3
                board.push(chess.Move.null())
                value = -self._negamax(board, null_move_depth, -beta, -alpha)
                board.pop()
                if value >= beta:
                    return beta

        # Move ordering via MVV-LVA to encourage aggressive pruning
        legal_moves = sorted(
            board.legal_moves,
            key=lambda move: (self._mvv_lva_heuristic(board, move),),
            reverse=True,
        )

        for move in legal_moves:
            board.push(move)
            child_value = -self._negamax(board, depth - 1, -beta, -alpha)
            board.pop()

            value = max(value, child_value)
            alpha = max(alpha, value)

            if alpha >= beta:
                break

        if self._config.enable_transposition_table:
            self._transposition_table.store(hash_value, depth, value)

        return value

    def _negamax_sp(
        self,
        board: chess.Board,
        depth: int,
        alpha: float,
        beta: float,
    ) -> Tuple[float, chess.Move]:
        """
        Entry point for negamax search with fail-soft alpha-beta pruning, single process.

        :param board: The current chess board position.
        :type board: chess.Board
        :param depth: The current search depth.
        :type depth: int
        :param alpha: Alpha value for alpha-beta pruning.
        :type alpha: float
        :param beta: Beta value for alpha-beta pruning.
        :type beta: float
        :return: Tuple containing the best move and its value.
        :rtype: Tuple[float, chess.Move]
        """
        value = -float("inf")
        best_move = chess.Move.null()
        self._statistics.increment()

        if self._config.enable_transposition_table:
            hash_value = self._zobrist_hash.hash(board)

        legal_moves = sorted(
            board.legal_moves,
            key=lambda move: (self._mvv_lva_heuristic(board, move),),
            reverse=True,
        )

        for move in legal_moves:
            board.push(move)
            child_value = -self._negamax(board, depth - 1, -beta, -alpha)
            board.pop()

            if value < child_value:
                value = child_value
                best_move = move

            alpha = max(alpha, value)
            if alpha >= beta:
                break

        if self._config.enable_transposition_table:
            self._transposition_table.store(hash_value, depth, value)

        return value, best_move

    # This doesn't really work yet. Don't use.
    def _negamax_lazy_smp(
        self,
        board: chess.Board,
        depth: int,
        alpha: float,
        beta: float,
    ) -> Tuple[float, chess.Move]:
        """
        Entry point for negamax search with fail-soft alpha-beta pruning with lazy symmetric multiprocessing.

        :param board: The current chess board position.
        :type board: chess.Board
        :param depth: The current search depth.
        :type depth: int
        :param alpha: Alpha value for alpha-beta pruning.
        :type alpha: float
        :param beta: Beta value for alpha-beta pruning.
        :type beta: float
        :return: Tuple containing the best move and its value.
        :rtype: Tuple[float, chess.Move]
        """

        # Let processes race down lazily and see who completes first
        # We need to add more asymmetry but a task for later
        task = lambda _: self._negamax_sp(board, depth, alpha, beta)
        futures = []
        for i in range(self._num_processes):  # type: ignore
            futures.append(self._pool.apipe(task, i))

        while True:
            for future in futures:
                if future.ready():
                    res: Tuple[float, chess.Move] = future.get()
                    return res
            else:
                continue  # Continue the loop if no result is ready yet

    def search(
        self, board: chess.Board, timeout: Optional[float] = None
    ) -> Tuple[float, chess.Move]:
        """
        Finds the best move (and associated score) via negamax and iterative deepening.

        :param board: The current chess board position.
        :type board: chess.Board
        :return: The best score and move based on the search.
        :param timeout: Time in seconds until we stop the search, returning the best depth if we timeout.
        :type timeout: Optional[float]
        :rtype: Tuple[float, chess.Move]
        """
        logging.info(f"Begin search for FEN {board.fen()}")

        @stopit.threading_timeoutable(
            default=(float("-inf"), chess.Move.null(), 0.0, 1)
        )
        def do_search_with_info(
            board_to_search: chess.Board,
            depth: int,
            start_time: float,
            alpha: float,
            beta: float,
        ) -> Tuple[float, chess.Move, float, int]:
            try:
                if self._config.mode is SearchMode.SINGLE_PROCESS:
                    score, move = self._negamax_sp(board_to_search, depth, alpha, beta)
                elif self._config.mode is SearchMode.LAZY_SMP:
                    score, move = self._negamax_lazy_smp(
                        board_to_search, depth, alpha, beta
                    )
                else:
                    raise TypeError("Invalid enum type given for SearchMode.")

                elapsed = time.time() - start_time
                fields = {
                    "depth": depth,
                    # time in ms
                    "time": int(1000 * elapsed),
                    "nodes": self._statistics.nodes_visited,
                    "nps": int(self._statistics.nodes_visited / elapsed)
                    if elapsed > 0
                    else 0,
                    "score cp": int(score)
                    if score not in {float("inf"), -float("inf")}
                    else float("nan"),
                    "pv": move,  # Incorrect but will do for now
                }
                info_str = " ".join(f"{k} {v}" for k, v in fields.items())
                logging.info(f"info {info_str}")
                return score, move, elapsed, 0
            except stopit.utils.TimeoutException:
                return float("-inf"), chess.Move.null(), 0.0, 1
            except Exception:
                raise

        time_left = timeout

        score = -float("inf")
        move = chess.Move.null()

        # Iterative deepening
        for depth in range(1, self._config.max_depth + 1):
            new_board = copy.deepcopy(board)

            alpha = -float("inf")
            beta = float("inf")

            self._statistics.reset()
            start_time = time.time()

            new_score, new_move, elapsed, error_code = do_search_with_info(
                timeout=time_left,
                board_to_search=new_board,
                depth=depth,
                start_time=start_time,
                alpha=alpha,
                beta=beta,
            )

            # Timed out, return best move from previous depth.
            if error_code:
                logging.warning(
                    f"Search for position {board.fen()} timed out after {timeout:.1f} seconds, returning best move from depth {depth - 1}."
                )
                break
            # Else move onto next depth, unless we have no more time already.
            else:
                score, move = new_score, new_move
                if time_left is not None:
                    time_left -= elapsed
                    if time_left <= 0:  # type: ignore
                        break

        logging.info(f"End search for FEN {board.fen()}.")

        return score, move<|MERGE_RESOLUTION|>--- conflicted
+++ resolved
@@ -48,12 +48,8 @@
         self,
         max_depth: int = 5,
         mode: SearchMode = SearchMode.SINGLE_PROCESS,
-<<<<<<< HEAD
         enable_transposition_table: bool = True,
         enable_null_move_pruning: bool = True,
-=======
-        enable_transposition_table: bool = False,
->>>>>>> 4d735b17
     ) -> None:
         self.max_depth = max_depth
         # TODO: register the constructor function in yaml loader instead.
@@ -222,9 +218,6 @@
         # This is not ideal, but otherwise the search becomes incredibly slow
         if depth == 0:
             return self._quiescence(board, 4, alpha, beta)
-
-
-
 
         # Null move pruning
         if self._config.enable_null_move_pruning:
