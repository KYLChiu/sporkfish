--- conflicted
+++ resolved
@@ -4,12 +4,8 @@
 
 from .board.board import Board
 from .opening_book import OpeningBook
-<<<<<<< HEAD
-from .searcher import Searcher
 from .endgame_tablebase import EndgameTablebase
-=======
 from .searcher.searcher import Searcher
->>>>>>> 6bb45502
 
 
 class Engine:
