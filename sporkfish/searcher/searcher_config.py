from enum import Enum
from typing import Dict, Union

from sporkfish.configurable import Configurable
from sporkfish.searcher.move_ordering.move_order_config import MoveOrderConfig


class SearchMode(Enum):
<<<<<<< HEAD
    SINGLE_PROCESS = "SINGLE_PROCESS"
    LAZY_SMP = "LAZY_SMP"
    PVS = "PVS"
=======
    NEGAMAX_SINGLE_PROCESS = "NEGAMAX_SINGLE_PROCESS"
    NEGAMAX_LAZY_SMP = "NEGAMAX_LAZY_SMP"
>>>>>>> ad128987


class SearcherConfig(Configurable):
    """
    Configuration class for the searcher.

    :param max_depth: Maximum depth for the search (default: 5).
                      Controls how deeply the search algorithm explores the game tree.
    :type max_depth: int
    :param search_mode: Search mode (default: SearchMode.NEGAMAX_SINGLE_PROCESS).
                        Determines the search mode used by the searcher.
    :type search_mode: SearchMode
    :param move_order_config: Move order config.
                            Specifies the move order type and weights used by the searcher.
    :type move_order_config: Union[MoveOrderConfig, Dict]
    :param enable_null_move_pruning: Enable null-move pruning (default: True).
                                     Enables or disables null-move pruning, a technique used
                                     in game tree search algorithms to improve efficiency by
                                     pruning parts of the tree where a null move is made.
    :type enable_null_move_pruning: bool
    :param enable_futility_pruning: Enable futility pruning (default: False).
                                    This is a technique used
                                    to prune search branches that are deemed unlikely to lead
                                    to a good outcome.
    :type enable_futility_pruning: bool
    :param enable_delta_pruning: Enable delta pruning (default: True).
                                 This is a technique used to prune branches of the search tree
                                 based on the evaluation function's delta value.
    :type enable_delta_pruning: bool
    :param enable_transposition_table: Enable transposition table (default: False).
                                       Enables or disables the transposition table, a cache
                                       of previously computed positions to avoid redundant
                                       computation.
    :type enable_transposition_table: bool
    :param enable_aspiration_windows: Enable aspiration windows (default: True).
                                      Enables or disables aspiration windows, a technique
                                      used to focus the search around promising moves.
    :type enable_aspiration_windows: bool
    """

    def __init__(
        self,
        max_depth: int = 5,
        search_mode: SearchMode = SearchMode.NEGAMAX_SINGLE_PROCESS,
        move_order_config: Union[MoveOrderConfig, Dict] = MoveOrderConfig(),
        enable_null_move_pruning: bool = True,
        enable_futility_pruning: bool = False,
        enable_delta_pruning: bool = True,
        enable_transposition_table: bool = False,
        enable_aspiration_windows: bool = True,
    ) -> None:
        self.max_depth = max_depth
        # TODO: register the constructor function in yaml loader instead.
        self.search_mode = (
            search_mode
            if isinstance(search_mode, SearchMode)
            else SearchMode(search_mode)
        )
        # TODO: same here
        self.move_order_config = (
            move_order_config
            if isinstance(move_order_config, MoveOrderConfig)
            else MoveOrderConfig(**move_order_config)
        )
        self.enable_null_move_pruning = enable_null_move_pruning
        self.enable_futility_pruning = enable_futility_pruning
        self.enable_delta_pruning = enable_delta_pruning
        self.enable_transposition_table = enable_transposition_table
        self.enable_aspiration_windows = enable_aspiration_windows<|MERGE_RESOLUTION|>--- conflicted
+++ resolved
@@ -6,14 +6,9 @@
 
 
 class SearchMode(Enum):
-<<<<<<< HEAD
-    SINGLE_PROCESS = "SINGLE_PROCESS"
-    LAZY_SMP = "LAZY_SMP"
-    PVS = "PVS"
-=======
     NEGAMAX_SINGLE_PROCESS = "NEGAMAX_SINGLE_PROCESS"
     NEGAMAX_LAZY_SMP = "NEGAMAX_LAZY_SMP"
->>>>>>> ad128987
+    PVS_SINGLE_PROCESS = "PVS_SINGLE_PROCESS"
 
 
 class SearcherConfig(Configurable):
