from typing import Optional, Tuple

import chess

from ..board.board import Board
from ..evaluator import Evaluator
from ..zobrist_hasher import ZobristStateInfo
from .minimax import MiniMaxVariants
from .move_ordering.move_orderer import MoveOrderer
from .searcher_config import SearcherConfig


class NegamaxSp(MiniMaxVariants):
    def __init__(
        self,
        evaluator: Evaluator,
        searcher_config: SearcherConfig = SearcherConfig(),
    ) -> None:
        super().__init__(evaluator, searcher_config)

    def _negamax(
        self,
        board: Board,
        depth: int,
        alpha: float,
        beta: float,
        zobrist_state: Optional[ZobristStateInfo],
    ) -> float:
        """
        Negamax implementation with alpha-beta pruning. For non-root nodes.

        Args:
            board: The current state of the chess board.
            depth: The remaining depth to search.
            alpha: The alpha value for alpha-beta pruning.
            beta: The beta value for alpha-beta pruning.

        Returns:
            The evaluation score of the current board position.
        """
        value = -float("inf")

        # Base case: devolve to quiescence search
        # We currently only expect max 4 captures to reach a quiet (non-capturing) position
        # This is not ideal, but otherwise the search becomes incredibly slow
        if depth == 0:
            return self._quiescence_search(board, 4, alpha, beta, zobrist_state)

        # Probe the transposition table for an existing entry
        if zobrist_state and (
            tt_entry := self._transposition_table.probe(
                zobrist_state.zobrist_hash, depth
            )
        ):
            return tt_entry["score"]  # type: ignore

        self._statistics.increment()

        # Null move pruning - reduce the search space by trying a null move,
        # then seeing if the score of the subtree search is still high enough to cause a beta cutoff
        if self._searcher_config.enable_null_move_pruning and self._null_move_pruning(
            board, depth, alpha, beta
        ):
            return beta

        # Move ordering
        mo_heuristic = self._build_move_order_heuristic(board, depth)
        legal_moves = MoveOrderer.order_moves(mo_heuristic, board.legal_moves)

        # Recursive search with alpha-beta pruning
        for move in legal_moves:
            # Get captures for futility pruning or transposition table
            # Get piece at previous from_square for transposition table
            # This needs to be done prior to changing the board state
            previous_piece_from_square = (
                board.piece_at(move.from_square) if zobrist_state else None
            )
            capture = (
                board.is_capture(move)
                if self._searcher_config.enable_futility_pruning or zobrist_state
                else False
            )
            captured_piece = (
                board.piece_at(move.to_square) if zobrist_state and capture else None
            )

            board.push(move)

<<<<<<< HEAD
            # Futility pruning
=======
            # futility pruning
>>>>>>> 0584c652
            if self._searcher_config.enable_futility_pruning and self._futility_pruning(
                board, depth, capture, move, alpha
            ):
                board.pop()
                continue

            # Update the Zobrist hash
            child_zobrist_state = (
                self._zobrist_hash.incremental_zobrist_hash(
                    board,
                    move,
                    zobrist_state,
                    previous_piece_from_square,  # type: ignore
                    captured_piece,
                )
                if zobrist_state
                else None
            )

            child_value = -self._negamax(
                board, depth - 1, -beta, -alpha, child_zobrist_state
            )

            board.pop()

            value = max(value, child_value)
            alpha = max(alpha, value)

            if alpha >= beta:
                self._update_killer_moves(move, depth)
                break

        if zobrist_state:
            self._transposition_table.store(zobrist_state.zobrist_hash, depth, value)

        return value

    def _null_move_pruning(
        self, board: Board, depth: int, alpha: float, beta: float
    ) -> bool:
        """
        Implements null move pruning, a technique to reduce the search space by attempting a 'null move'.
        It evaluates whether skipping a move (null move) would still allow achieving a beta cutoff,
        thereby avoiding unnecessary exploration of certain branches of the game tree.

        :param board: The current state of the chess board.
        :type board: chess.Board
        :param depth: The current depth in the search tree.
        :type depth: int
        :param alpha: The current best score for the maximizing player.
        :type alpha: float
        :param beta: The current best score for the minimizing player.
        :type beta: float

        :return: True if the null move leads to a beta cutoff, indicating a possible pruning opportunity.
        :rtype: bool
        """
        # TODO: add zugzwang check
        # Will make depth_reduction_factor configurable later
        depth_reduction_factor = 3
        in_check = board.is_check()
        if depth >= depth_reduction_factor and not in_check:
            null_move_depth = depth - depth_reduction_factor
            board.push(chess.Move.null())
            # TODO: check if too expensive to calculate Zobrist state here
            value = -self._negamax(board, null_move_depth, -beta, -alpha, None)
            board.pop()
            if value >= beta:
                return True
        return False

    def _start_search_from_root(
        self,
        board: Board,
        depth: int,
        alpha: float,
        beta: float,
    ) -> Tuple[float, chess.Move]:
        """
        Entry point for negamax search with fail-soft alpha-beta pruning, single process.

        :param board: The current chess board position.
        :type board: Board
        :param depth: The current search depth.
        :type depth: int
        :param alpha: Alpha value for alpha-beta pruning.
        :type alpha: float
        :param beta: Beta value for alpha-beta pruning.
        :type beta: float
        :return: Tuple containing the best move and its value.
        :rtype: Tuple[float, chess.Move]
        """
        value = -float("inf")
        best_move = chess.Move.null()
        self._statistics.increment()

<<<<<<< HEAD
        zobrist_state = (
            self._zobrist_hash.full_zobrist_hash(board)
            if self._searcher_config.enable_transposition_table
            else None
        )

        legal_moves = self._ordered_moves(board, board.legal_moves)
=======
        mo_heuristic = self._build_move_order_heuristic(board, depth)
        legal_moves = MoveOrderer.order_moves(mo_heuristic, board.legal_moves)

>>>>>>> 0584c652
        for move in legal_moves:
            # Get piece at from_square and captures for transposition table
            # This needs to be done prior to changing the board state
            previous_piece_from_square = (
                board.piece_at(move.to_square) if zobrist_state else None
            )
            captured_piece = (
                board.piece_at(move.to_square)
                if zobrist_state and board.is_capture(move)
                else None
            )

            board.push(move)

            # Update the Zobrist hash
            child_zobrist_state = (
                self._zobrist_hash.incremental_zobrist_hash(
                    board,
                    move,
                    zobrist_state,
                    previous_piece_from_square,  # type: ignore
                    captured_piece,
                )
                if zobrist_state
                else None
            )
            child_value = -self._negamax(
                board, depth - 1, -beta, -alpha, child_zobrist_state
            )

            board.pop()

            if value < child_value:
                value = child_value
                best_move = move

            alpha = max(alpha, value)
            if alpha >= beta:
                self._update_killer_moves(move, depth)
                break

        if zobrist_state:
            self._transposition_table.store(zobrist_state.zobrist_hash, depth, value)

        return value, best_move

    def search(
        self, board: Board, timeout: Optional[float] = None
    ) -> Tuple[float, chess.Move]:
        """
        Finds the best move (and associated score) via negamax and iterative deepening.

        :param board: The current chess board position.
        :type board: Board
        :return: The best score and move based on the search.
        :param timeout: Time in seconds until we stop the search, returning the best depth if we timeout.
        :type timeout: Optional[float]
        :rtype: Tuple[float, Move]
        """

        score, move = self._iterative_deepening_search(board, timeout)
        return score, move<|MERGE_RESOLUTION|>--- conflicted
+++ resolved
@@ -86,11 +86,7 @@
 
             board.push(move)
 
-<<<<<<< HEAD
             # Futility pruning
-=======
-            # futility pruning
->>>>>>> 0584c652
             if self._searcher_config.enable_futility_pruning and self._futility_pruning(
                 board, depth, capture, move, alpha
             ):
@@ -187,19 +183,14 @@
         best_move = chess.Move.null()
         self._statistics.increment()
 
-<<<<<<< HEAD
         zobrist_state = (
             self._zobrist_hash.full_zobrist_hash(board)
             if self._searcher_config.enable_transposition_table
             else None
         )
-
-        legal_moves = self._ordered_moves(board, board.legal_moves)
-=======
         mo_heuristic = self._build_move_order_heuristic(board, depth)
         legal_moves = MoveOrderer.order_moves(mo_heuristic, board.legal_moves)
 
->>>>>>> 0584c652
         for move in legal_moves:
             # Get piece at from_square and captures for transposition table
             # This needs to be done prior to changing the board state
